--- conflicted
+++ resolved
@@ -17,12 +17,8 @@
 from .graph_module import (
     is_observed_standalone_module,
 )
-<<<<<<< HEAD
-from typing import Any, Dict, List, Callable, Optional, Tuple, Set
-=======
 
 from typing import Any, Dict, List, Callable, Optional, Tuple, Type, Set
->>>>>>> ad6728db
 
 
 # TODO: revisit this list. Many helper methods shouldn't be public
