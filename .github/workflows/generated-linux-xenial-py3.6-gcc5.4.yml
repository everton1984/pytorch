--- conflicted
+++ resolved
@@ -51,12 +51,27 @@
     outputs:
       docker_image: ${{ steps.calculate-tag.outputs.docker_image }}
     steps:
+      - name: Display EC2 information
+        shell: bash
+        run: |
+          set -euo pipefail
+          function get_ec2_metadata() {
+            # Pulled from instance metadata endpoint for EC2
+            # see https://docs.aws.amazon.com/AWSEC2/latest/UserGuide/instancedata-data-retrieval.html
+            category=$1
+            curl -fsSL "http://169.254.169.254/latest/meta-data/${category}"
+          }
+          echo "ami-id: $(get_ec2_metadata ami-id)"
+          echo "instance-id: $(get_ec2_metadata instance-id)"
+          echo "instance-type: $(get_ec2_metadata instance-type)"
       - name: Log in to ECR
         run: |
           aws ecr get-login --no-include-email --region us-east-1 > /tmp/ecr-login.sh
           bash /tmp/ecr-login.sh
           rm /tmp/ecr-login.sh
       - name: Chown workspace
+        env:
+          ALPINE_IMAGE: "308535385114.dkr.ecr.us-east-1.amazonaws.com/tool/alpine"
         run: |
           # Ensure the working directory gets chowned back to the current user
           docker run --rm -v "$(pwd)":/v -w /v "${ALPINE_IMAGE}" chown -R "$(id -u):$(id -g)" .
@@ -64,15 +79,19 @@
         run: |
           rm -rf "${GITHUB_WORKSPACE:?}/*"
           rm -f ~/.ssh/authorized_keys
+      - name: "[FB EMPLOYEES] Enable SSH (Click me for login details)"
+        uses: seemethere/add-github-ssh-key@v1
+        with:
+          GITHUB_TOKEN: ${{ secrets.GITHUB_TOKEN }}
+      - name: Preserve github env variables for use in docker
+        run: |
+          env | grep '^GITHUB' > "/tmp/github_env_${GITHUB_RUN_ID}"
       - name: Checkout PyTorch
-        uses: actions/checkout@v2
+        uses: zhouzhuojie/checkout@05b13c9a0d21f08f6d5e64a1d5042246d13619d9
         with:
           # deep clone, to allow use of git merge-base
           fetch-depth: 0
-      - name: Display EC2 information
-        shell: bash
-        run: |
-          .github/scripts/display_ec2_information.sh
+          submodules: false
       - name: Calculate docker image tag
         id: calculate-tag
         run: |
@@ -127,12 +146,27 @@
       DOCKER_IMAGE: ${{ needs.calculate-docker-image.outputs.docker_image }}
       JOB_BASE_NAME: linux-xenial-py3.6-gcc5.4-build
     steps:
+      - name: Display EC2 information
+        shell: bash
+        run: |
+          set -euo pipefail
+          function get_ec2_metadata() {
+            # Pulled from instance metadata endpoint for EC2
+            # see https://docs.aws.amazon.com/AWSEC2/latest/UserGuide/instancedata-data-retrieval.html
+            category=$1
+            curl -fsSL "http://169.254.169.254/latest/meta-data/${category}"
+          }
+          echo "ami-id: $(get_ec2_metadata ami-id)"
+          echo "instance-id: $(get_ec2_metadata instance-id)"
+          echo "instance-type: $(get_ec2_metadata instance-type)"
       - name: Log in to ECR
         run: |
           aws ecr get-login --no-include-email --region us-east-1 > /tmp/ecr-login.sh
           bash /tmp/ecr-login.sh
           rm /tmp/ecr-login.sh
       - name: Chown workspace
+        env:
+          ALPINE_IMAGE: "308535385114.dkr.ecr.us-east-1.amazonaws.com/tool/alpine"
         run: |
           # Ensure the working directory gets chowned back to the current user
           docker run --rm -v "$(pwd)":/v -w /v "${ALPINE_IMAGE}" chown -R "$(id -u):$(id -g)" .
@@ -144,21 +178,18 @@
         uses: seemethere/add-github-ssh-key@v1
         with:
           GITHUB_TOKEN: ${{ secrets.GITHUB_TOKEN }}
+      - name: Preserve github env variables for use in docker
+        run: |
+          env | grep '^GITHUB' > "/tmp/github_env_${GITHUB_RUN_ID}"
       - name: Checkout PyTorch
-        uses: actions/checkout@v2
-        with:
-          fetch-depth: 0 # deep clone, to allow sharding to use git rev-list
+        uses: zhouzhuojie/checkout@05b13c9a0d21f08f6d5e64a1d5042246d13619d9
+        with:
+          # deep clone, to allow use of git merge-base
+          fetch-depth: 0
           submodules: recursive
-      - name: Display EC2 information
-        shell: bash
-        run: |
-          .github/scripts/display_ec2_information.sh
       - name: Pull docker image
         run: |
           docker pull "${DOCKER_IMAGE}"
-      - name: Preserve github env variables for use in docker
-        run: |
-          env | grep '^GITHUB' > "/tmp/github_env_${GITHUB_RUN_ID}"
       - name: Build PyTorch
         run: |
           docker run \
@@ -219,6 +250,24 @@
         # Always hold for active ssh sessions
         if: always()
         run: .github/scripts/wait_for_ssh_to_drain.sh
+      - name: Kill containers, clean up images
+        if: always()
+        run: |
+          # ignore expansion of "docker ps -q" since it could be empty
+          # shellcheck disable=SC2046
+          docker stop $(docker ps -q) || true
+          # Prune all of the docker images
+          docker system prune -af
+      - name: Chown workspace
+        env:
+          ALPINE_IMAGE: "308535385114.dkr.ecr.us-east-1.amazonaws.com/tool/alpine"
+        run: |
+          # Ensure the working directory gets chowned back to the current user
+          docker run --rm -v "$(pwd)":/v -w /v "${ALPINE_IMAGE}" chown -R "$(id -u):$(id -g)" .
+      - name: Hold runner for 2 hours or until ssh sessions have drained
+        # Always hold for active ssh sessions
+        if: always()
+        run: .github/scripts/wait_for_ssh_to_drain.sh
       - name: Clean up docker images
         if: always()
         run: |
@@ -237,13 +286,10 @@
       ENABLE_NOGPU_NO_AVX_TEST: ''
       ENABLE_NOGPU_NO_AVX2_TEST: ''
       ENABLE_SLOW_TEST: ''
-<<<<<<< HEAD
-=======
       ENABLE_DOCS_TEST: 1
       ENABLE_BACKWARDS_COMPAT_TEST: 1
       ENABLE_XLA_TEST: ''
       ENABLE_NOARCH_TEST: ''
->>>>>>> 7e4ebe06
       NUM_TEST_SHARDS: 2
       MULTIGPU_RUNNER_TYPE: linux.16xlarge.nvidia.gpu
       NOGPU_RUNNER_TYPE: linux.2xlarge
@@ -258,7 +304,7 @@
       - name: Install dependencies
         run: pip install typing-extensions
       - name: Clone pytorch/pytorch
-        uses: actions/checkout@v2
+        uses: zhouzhuojie/checkout@05b13c9a0d21f08f6d5e64a1d5042246d13619d9
       - name: Generating test matrix
         id: set-matrix
         run: .github/scripts/generate_pytorch_test_matrix.py
@@ -278,15 +324,30 @@
       PYTORCH_IGNORE_DISABLED_ISSUES: ${{ needs.generate-test-matrix.outputs.ignore-disabled-issues }}
       CONTINUE_THROUGH_ERROR: ${{ github.repository_owner == 'pytorch' && (github.event_name == 'push' || github.event_name == 'schedule') }}
     steps:
+      - name: Display EC2 information
+        shell: bash
+        run: |
+          set -euo pipefail
+          function get_ec2_metadata() {
+            # Pulled from instance metadata endpoint for EC2
+            # see https://docs.aws.amazon.com/AWSEC2/latest/UserGuide/instancedata-data-retrieval.html
+            category=$1
+            curl -fsSL "http://169.254.169.254/latest/meta-data/${category}"
+          }
+          echo "ami-id: $(get_ec2_metadata ami-id)"
+          echo "instance-id: $(get_ec2_metadata instance-id)"
+          echo "instance-type: $(get_ec2_metadata instance-type)"
       - name: Log in to ECR
         run: |
           aws ecr get-login --no-include-email --region us-east-1 > /tmp/ecr-login.sh
           bash /tmp/ecr-login.sh
           rm /tmp/ecr-login.sh
       - name: Chown workspace
-        run: |
-          # Ensure the working directory gets chowned back to the current user
-          docker run --rm -v "$(pwd)/../":/v -w /v "${ALPINE_IMAGE}" chown -R "$(id -u):$(id -g)" .
+        env:
+          ALPINE_IMAGE: "308535385114.dkr.ecr.us-east-1.amazonaws.com/tool/alpine"
+        run: |
+          # Ensure the working directory gets chowned back to the current user
+          docker run --rm -v "$(pwd)":/v -w /v "${ALPINE_IMAGE}" chown -R "$(id -u):$(id -g)" .
       - name: Clean workspace
         run: |
           rm -rf "${GITHUB_WORKSPACE:?}/*"
@@ -295,15 +356,15 @@
         uses: seemethere/add-github-ssh-key@v1
         with:
           GITHUB_TOKEN: ${{ secrets.GITHUB_TOKEN }}
+      - name: Preserve github env variables for use in docker
+        run: |
+          env | grep '^GITHUB' > "/tmp/github_env_${GITHUB_RUN_ID}"
       - name: Checkout PyTorch
-        uses: actions/checkout@v2
-        with:
-          fetch-depth: 0 # deep clone, to allow sharding to use git rev-list
+        uses: zhouzhuojie/checkout@05b13c9a0d21f08f6d5e64a1d5042246d13619d9
+        with:
+          # deep clone, to allow use of git merge-base
+          fetch-depth: 0
           submodules: recursive
-      - name: Display EC2 information
-        shell: bash
-        run: |
-          .github/scripts/display_ec2_information.sh
       - name: Pull docker image
         run: |
           docker pull "${DOCKER_IMAGE}"
@@ -334,12 +395,8 @@
       - name: Output disk space left
         run: |
           sudo df -H
-      - name: Preserve github env variables for use in docker
-        run: |
-          env | grep '^GITHUB' > "/tmp/github_env_${GITHUB_RUN_ID}"
       - name: Test PyTorch
         env:
-          BUILD_ENVIRONMENT: linux-xenial-py3.6-gcc5.4-${{ matrix.config }}
           PR_NUMBER: ${{ github.event.pull_request.number }}
         run: |
           if [[ $TEST_CONFIG == 'multigpu' ]]; then
@@ -437,13 +494,20 @@
         # Always hold for active ssh sessions
         if: always()
         run: .github/scripts/wait_for_ssh_to_drain.sh
-      - name: Clean up docker images
-        if: always()
-        run: |
-          # Ensure the working directory gets chowned back to the current user
-          docker run --rm -v "$(pwd)":/v -w /v "${ALPINE_IMAGE}" chown -R "$(id -u):$(id -g)" .
+      - name: Kill containers, clean up images
+        if: always()
+        run: |
+          # ignore expansion of "docker ps -q" since it could be empty
+          # shellcheck disable=SC2046
+          docker stop $(docker ps -q) || true
           # Prune all of the docker images
           docker system prune -af
+      - name: Chown workspace
+        env:
+          ALPINE_IMAGE: "308535385114.dkr.ecr.us-east-1.amazonaws.com/tool/alpine"
+        run: |
+          # Ensure the working directory gets chowned back to the current user
+          docker run --rm -v "$(pwd)":/v -w /v "${ALPINE_IMAGE}" chown -R "$(id -u):$(id -g)" .
 
   pytorch_doc_build:
     runs-on: linux.2xlarge
@@ -455,12 +519,27 @@
       DOCKER_IMAGE: ${{ needs.calculate-docker-image.outputs.docker_image }}
       DOCS_TYPE: ${{ matrix.docs_type }}
     steps:
+      - name: Display EC2 information
+        shell: bash
+        run: |
+          set -euo pipefail
+          function get_ec2_metadata() {
+            # Pulled from instance metadata endpoint for EC2
+            # see https://docs.aws.amazon.com/AWSEC2/latest/UserGuide/instancedata-data-retrieval.html
+            category=$1
+            curl -fsSL "http://169.254.169.254/latest/meta-data/${category}"
+          }
+          echo "ami-id: $(get_ec2_metadata ami-id)"
+          echo "instance-id: $(get_ec2_metadata instance-id)"
+          echo "instance-type: $(get_ec2_metadata instance-type)"
       - name: Log in to ECR
         run: |
           aws ecr get-login --no-include-email --region us-east-1 > /tmp/ecr-login.sh
           bash /tmp/ecr-login.sh
           rm /tmp/ecr-login.sh
       - name: Chown workspace
+        env:
+          ALPINE_IMAGE: "308535385114.dkr.ecr.us-east-1.amazonaws.com/tool/alpine"
         run: |
           # Ensure the working directory gets chowned back to the current user
           docker run --rm -v "$(pwd)":/v -w /v "${ALPINE_IMAGE}" chown -R "$(id -u):$(id -g)" .
@@ -468,25 +547,22 @@
         run: |
           rm -rf "${GITHUB_WORKSPACE:?}/*"
           rm -f ~/.ssh/authorized_keys
-      - name: "[FB EMPLOYEES] Enables SSH (Click me for login details)"
+      - name: "[FB EMPLOYEES] Enable SSH (Click me for login details)"
         uses: seemethere/add-github-ssh-key@v1
         with:
           GITHUB_TOKEN: ${{ secrets.GITHUB_TOKEN }}
+      - name: Preserve github env variables for use in docker
+        run: |
+          env | grep '^GITHUB' > "/tmp/github_env_${GITHUB_RUN_ID}"
       - name: Checkout PyTorch
-        uses: actions/checkout@v2
-        with:
-          fetch-depth: 0 # deep clone, to allow sharding to use git rev-list
+        uses: zhouzhuojie/checkout@05b13c9a0d21f08f6d5e64a1d5042246d13619d9
+        with:
+          # deep clone, to allow use of git merge-base
+          fetch-depth: 0
           submodules: recursive
-      - name: Display EC2 information
-        shell: bash
-        run: |
-          .github/scripts/display_ec2_information.sh
       - name: Pull docker image
         run: |
           docker pull "${DOCKER_IMAGE}"
-      - name: Preserve github env variables for use in docker
-        run: |
-          env | grep '^GITHUB' > "/tmp/github_env_${GITHUB_RUN_ID}"
       - uses: seemethere/download-artifact-s3@0504774707cbc8603d7dca922e8026eb8bf3b47b
         name: Download PyTorch Build Artifacts
         with:
@@ -553,8 +629,17 @@
         # Always hold for active ssh sessions
         if: always()
         run: .github/scripts/wait_for_ssh_to_drain.sh
-      - name: Clean up docker images
-        if: always()
-        run: |
+      - name: Kill containers, clean up images
+        if: always()
+        run: |
+          # ignore expansion of "docker ps -q" since it could be empty
+          # shellcheck disable=SC2046
+          docker stop $(docker ps -q) || true
           # Prune all of the docker images
-          docker system prune -af+          docker system prune -af
+      - name: Chown workspace
+        env:
+          ALPINE_IMAGE: "308535385114.dkr.ecr.us-east-1.amazonaws.com/tool/alpine"
+        run: |
+          # Ensure the working directory gets chowned back to the current user
+          docker run --rm -v "$(pwd)":/v -w /v "${ALPINE_IMAGE}" chown -R "$(id -u):$(id -g)" .