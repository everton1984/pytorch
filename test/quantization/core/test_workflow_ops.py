--- conflicted
+++ resolved
@@ -705,11 +705,7 @@
             obs(X * 0.75)
             scale, zero_point = obs.calculate_qparams()
             # TODO(future PR): fix the wrong dtype in obs.calculate_qparams and remove the cast
-<<<<<<< HEAD
-            zero_point = zero_point.to(torch.int32)
-=======
             zero_point = zero_point.to(zero_point_type)
->>>>>>> fccaa4a3
             quant_min, quant_max = obs.quant_min, obs.quant_max
 
             Y = _fake_quantize_per_channel_affine_reference(
@@ -847,11 +843,7 @@
             obs(X * 0.75)
             scale, zero_point = obs.calculate_qparams()
             # TODO(future PR): fix the wrong dtype in obs.calculate_qparams and remove the cast
-<<<<<<< HEAD
-            zero_point = zero_point.to(torch.int32)
-=======
             zero_point = zero_point.to(zero_point_type)
->>>>>>> fccaa4a3
             quant_min, quant_max = obs.quant_min, obs.quant_max
             X.requires_grad_()
             Y_prime = torch.fake_quantize_per_channel_affine(
